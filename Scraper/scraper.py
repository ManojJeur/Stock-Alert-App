--- conflicted
+++ resolved
@@ -1,7 +1,6 @@
-<<<<<<< HEAD
 """
-Main Blinkit Product Scraper
-Scrapes product data from Blinkit and stores in PostgreSQL database
+Unified Product Scraper
+Supports both Swiggy Instamart and Blinkit scraping
 """
 
 import logging
@@ -10,9 +9,15 @@
 from typing import List, Dict, Any
 from datetime import datetime
 
-from db import get_db_connection, FirebaseManager
-from utils import SwiggyInstamartParser, load_urls_from_file, validate_urls
-from config import LOG_FORMAT
+# Try to import database modules (may not exist in all setups)
+try:
+    from db import get_db_connection, FirebaseManager
+    from utils import SwiggyInstamartParser, load_urls_from_file, validate_urls
+    from config import LOG_FORMAT
+    DB_AVAILABLE = True
+except ImportError:
+    DB_AVAILABLE = False
+    LOG_FORMAT = '%(asctime)s - %(name)s - %(levelname)s - %(message)s'
 
 # Configure logging
 logging.basicConfig(
@@ -26,12 +31,12 @@
 logger = logging.getLogger(__name__)
 
 
-class SwiggyInstamartScraper:
-    """Main scraper class for Swiggy Instamart products"""
-    
-    def __init__(self, urls_file: str = "urls.txt"):
+class UnifiedScraper:
+    """Unified scraper class supporting both Swiggy Instamart and Blinkit"""
+    
+    def __init__(self, urls_file: str = "urls.txt", scraper_type: str = "swiggy"):
         self.urls_file = urls_file
-        self.parser = SwiggyInstamartParser()
+        self.scraper_type = scraper_type.lower()
         self.stats = {
             'total_processed': 0,
             'successful': 0,
@@ -39,21 +44,44 @@
             'updated': 0,
             'new': 0
         }
+        
+        # Initialize parser based on type
+        if self.scraper_type == "swiggy" and DB_AVAILABLE:
+            self.parser = SwiggyInstamartParser()
+        elif self.scraper_type == "blinkit":
+            try:
+                from blinkit_scraper import scrape_blinkit_products, save_to_json
+                from utils import fetch_html
+                self.blinkit_scraper = scrape_blinkit_products
+                self.blinkit_saver = save_to_json
+                self.blinkit_fetcher = fetch_html
+            except ImportError:
+                logger.error("Blinkit scraper modules not available")
+                self.blinkit_scraper = None
+        else:
+            logger.error(f"Unsupported scraper type: {scraper_type}")
     
     def load_urls(self) -> List[str]:
         """Load and validate URLs from file"""
         try:
-            urls = load_urls_from_file(self.urls_file)
-            valid_urls = validate_urls(urls)
-            logger.info(f"Loaded {len(valid_urls)} valid URLs for scraping")
-            return valid_urls
+            if DB_AVAILABLE:
+                urls = load_urls_from_file(self.urls_file)
+                valid_urls = validate_urls(urls)
+                logger.info(f"Loaded {len(valid_urls)} valid URLs for scraping")
+                return valid_urls
+            else:
+                # Fallback for when DB modules are not available
+                with open(self.urls_file, 'r') as f:
+                    urls = [line.strip() for line in f if line.strip()]
+                logger.info(f"Loaded {len(urls)} URLs for scraping")
+                return urls
         except Exception as e:
             logger.error(f"Error loading URLs: {e}")
             return []
     
     def scrape_single_product(self, url: str) -> bool:
         """
-        Scrape a single product and store in database
+        Scrape a single product based on scraper type
         
         Args:
             url: Product URL to scrape
@@ -64,6 +92,22 @@
         try:
             logger.info(f"Scraping product: {url}")
             
+            if self.scraper_type == "swiggy" and DB_AVAILABLE:
+                return self._scrape_swiggy_product(url)
+            elif self.scraper_type == "blinkit":
+                return self._scrape_blinkit_product(url)
+            else:
+                logger.error(f"Unsupported scraper type: {self.scraper_type}")
+                return False
+                    
+        except Exception as e:
+            logger.error(f"Error scraping product {url}: {e}")
+            self.stats['failed'] += 1
+            return False
+    
+    def _scrape_swiggy_product(self, url: str) -> bool:
+        """Scrape Swiggy Instamart product"""
+        try:
             # Parse product data
             product_data = self.parser.parse_product_page(url)
             if not product_data:
@@ -81,9 +125,38 @@
                     logger.error(f"Failed to store product in database: {url}")
                     self.stats['failed'] += 1
                     return False
-                    
-        except Exception as e:
-            logger.error(f"Error scraping product {url}: {e}")
+        except Exception as e:
+            logger.error(f"Error scraping Swiggy product {url}: {e}")
+            self.stats['failed'] += 1
+            return False
+    
+    def _scrape_blinkit_product(self, url: str) -> bool:
+        """Scrape Blinkit product"""
+        try:
+            if not self.blinkit_scraper:
+                logger.error("Blinkit scraper not available")
+                return False
+            
+            # Fetch HTML content
+            html_content = self.blinkit_fetcher(url)
+            if not html_content:
+                logger.warning(f"Failed to fetch HTML from: {url}")
+                self.stats['failed'] += 1
+                return False
+            
+            # Parse products
+            products = self.blinkit_scraper(html_content)
+            if products:
+                self.blinkit_saver(products)
+                logger.info(f"Successfully scraped {len(products)} Blinkit products")
+                self.stats['successful'] += 1
+                return True
+            else:
+                logger.warning(f"No products found on: {url}")
+                self.stats['failed'] += 1
+                return False
+        except Exception as e:
+            logger.error(f"Error scraping Blinkit product {url}: {e}")
             self.stats['failed'] += 1
             return False
     
@@ -94,7 +167,7 @@
         Returns:
             Dictionary with scraping statistics
         """
-        logger.info("Starting product scraping session")
+        logger.info(f"Starting {self.scraper_type} product scraping session")
         start_time = time.time()
         
         # Reset stats
@@ -142,6 +215,10 @@
     
     def get_database_stats(self) -> Dict[str, Any]:
         """Get current database statistics"""
+        if not DB_AVAILABLE:
+            logger.warning("Database not available")
+            return {}
+        
         try:
             with get_db_connection() as db:
                 total_products = db.get_products_count()
@@ -163,6 +240,10 @@
     
     def test_connection(self) -> bool:
         """Test database connection"""
+        if not DB_AVAILABLE:
+            logger.warning("Database not available")
+            return False
+        
         try:
             with get_db_connection() as db:
                 return True
@@ -174,7 +255,7 @@
 def run_scheduled_scrape():
     """Function to run scheduled scraping"""
     logger.info("Starting scheduled scraping run")
-    scraper = SwiggyInstamartScraper()
+    scraper = UnifiedScraper()
     stats = scraper.scrape_all_products()
     logger.info(f"Scheduled scraping completed with stats: {stats}")
 
@@ -196,13 +277,13 @@
 
 def main():
     """Main function to run the scraper"""
-    logger.info("Swiggy Instamart Product Scraper started")
+    logger.info("Unified Product Scraper started")
     
     # Initialize scraper
-    scraper = SwiggyInstamartScraper()
-    
-    # Test database connection
-    if not scraper.test_connection():
+    scraper = UnifiedScraper()
+    
+    # Test database connection if available
+    if DB_AVAILABLE and not scraper.test_connection():
         logger.error("Database connection failed. Please check your database configuration.")
         return
     
@@ -240,7 +321,7 @@
             print("Unknown command. Use: scrape, schedule, stats, or test")
     else:
         # Interactive mode
-        print("Swiggy Instamart Product Scraper")
+        print("Unified Product Scraper")
         print("1. Run single scraping session")
         print("2. Start scheduled scraping (every 30 minutes)")
         print("3. Show database statistics")
@@ -284,47 +365,6 @@
             except Exception as e:
                 print(f"Error: {e}")
 
-=======
-# Scraper/scraper.py
-from blinkit_scraper import scrape_blinkit_products, save_to_json
-from utils import fetch_html
-import schedule
-import time
-
-def job():
-    """The job function that will be scheduled."""
-    print("🚀 Starting scheduled scraping job...")
-    
-    city_slug = "mumbai"
-    area_slug = "bandra-west" 
-    search_query = "milk"
-    
-    # This is the correct direct URL format
-    direct_url = f"https://blinkit.com/cn/{city_slug}/{area_slug}/pr/{search_query}"
-    
-    # STEP 1: Fetch the HTML content from the direct URL
-    html_content = fetch_html(direct_url)
-    
-    # STEP 2: Pass the HTML content (not the URL) to the parsing function
-    products = scrape_blinkit_products(html_content)
-    
-    if not products:
-        print("❌ No products were parsed from the page.")
-    else:
-        save_to_json(products)
-        
-    print("\n✅ Scraping job complete. Waiting for the next run...")
-
-def main():
-    print("🕒 Scheduler started. Running the first job now...")
-    job() 
-    schedule.every(10).minutes.do(job)
-    print("--> The next job will run in 10 minutes.")
-
-    while True:
-        schedule.run_pending()
-        time.sleep(1)
->>>>>>> 1644f436
 
 if __name__ == "__main__":
     main()