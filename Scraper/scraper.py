<<<<<<< HEAD
# Scraper/scraper.py
from blinkit_scraper import scrape_blinkit_products, save_to_json
from utils import fetch_html
import schedule
import time

def job():
    """The job function that will be scheduled."""
    print("🚀 Starting scheduled scraping job...")
    
    city_slug = "mumbai"
    area_slug = "bandra-west" 
    search_query = "milk"
    
    # This is the correct direct URL format
    direct_url = f"https://blinkit.com/cn/{city_slug}/{area_slug}/pr/{search_query}"
    
    # STEP 1: Fetch the HTML content from the direct URL
    html_content = fetch_html(direct_url)
    
    # STEP 2: Pass the HTML content (not the URL) to the parsing function
    products = scrape_blinkit_products(html_content)
    
    if not products:
        print("❌ No products were parsed from the page.")
    else:
        save_to_json(products)
        
    print("\n✅ Scraping job complete. Waiting for the next run...")

def main():
    print("🕒 Scheduler started. Running the first job now...")
    job() 
    schedule.every(10).minutes.do(job)
    print("--> The next job will run in 10 minutes.")

    while True:
        schedule.run_pending()
        time.sleep(1)
=======
"""
Unified Product Scraper
Supports both Swiggy Instamart and Blinkit scraping
"""

import logging
import time
import schedule
from typing import List, Dict, Any
from datetime import datetime

# Try to import database modules (may not exist in all setups)
try:
    from db import get_db_connection, FirebaseManager
    from utils import SwiggyInstamartParser, load_urls_from_file, validate_urls
    from config import LOG_FORMAT
    DB_AVAILABLE = True
except ImportError:
    DB_AVAILABLE = False
    LOG_FORMAT = '%(asctime)s - %(name)s - %(levelname)s - %(message)s'

# Configure logging
logging.basicConfig(
    level=logging.INFO,
    format=LOG_FORMAT,
    handlers=[
        logging.FileHandler('scraper.log'),
        logging.StreamHandler()
    ]
)
logger = logging.getLogger(__name__)


class UnifiedScraper:
    """Unified scraper class supporting both Swiggy Instamart and Blinkit"""
    
    def __init__(self, urls_file: str = "urls.txt", scraper_type: str = "swiggy"):
        self.urls_file = urls_file
        self.scraper_type = scraper_type.lower()
        self.stats = {
            'total_processed': 0,
            'successful': 0,
            'failed': 0,
            'updated': 0,
            'new': 0
        }
        
        # Initialize parser based on type
        if self.scraper_type == "swiggy" and DB_AVAILABLE:
            self.parser = SwiggyInstamartParser()
        elif self.scraper_type == "blinkit":
            try:
                from blinkit_scraper import scrape_blinkit_products, save_to_json
                from utils import fetch_html
                self.blinkit_scraper = scrape_blinkit_products
                self.blinkit_saver = save_to_json
                self.blinkit_fetcher = fetch_html
            except ImportError:
                logger.error("Blinkit scraper modules not available")
                self.blinkit_scraper = None
        else:
            logger.error(f"Unsupported scraper type: {scraper_type}")
    
    def load_urls(self) -> List[str]:
        """Load and validate URLs from file"""
        try:
            if DB_AVAILABLE:
                urls = load_urls_from_file(self.urls_file)
                valid_urls = validate_urls(urls)
                logger.info(f"Loaded {len(valid_urls)} valid URLs for scraping")
                return valid_urls
            else:
                # Fallback for when DB modules are not available
                with open(self.urls_file, 'r') as f:
                    urls = [line.strip() for line in f if line.strip()]
                logger.info(f"Loaded {len(urls)} URLs for scraping")
                return urls
        except Exception as e:
            logger.error(f"Error loading URLs: {e}")
            return []
    
    def scrape_single_product(self, url: str) -> bool:
        """
        Scrape a single product based on scraper type
        
        Args:
            url: Product URL to scrape
            
        Returns:
            True if successful, False otherwise
        """
        try:
            logger.info(f"Scraping product: {url}")
            
            if self.scraper_type == "swiggy" and DB_AVAILABLE:
                return self._scrape_swiggy_product(url)
            elif self.scraper_type == "blinkit":
                return self._scrape_blinkit_product(url)
            else:
                logger.error(f"Unsupported scraper type: {self.scraper_type}")
                return False
                    
        except Exception as e:
            logger.error(f"Error scraping product {url}: {e}")
            self.stats['failed'] += 1
            return False
    
    def _scrape_swiggy_product(self, url: str) -> bool:
        """Scrape Swiggy Instamart product"""
        try:
            # Parse product data
            product_data = self.parser.parse_product_page(url)
            if not product_data:
                logger.warning(f"Failed to parse product data from: {url}")
                self.stats['failed'] += 1
                return False
            
            # Store in database
            with get_db_connection() as db:
                if db.insert_or_update_product(product_data):
                    logger.info(f"Successfully stored product: {product_data.get('product_name', 'Unknown')}")
                    self.stats['successful'] += 1
                    return True
                else:
                    logger.error(f"Failed to store product in database: {url}")
                    self.stats['failed'] += 1
                    return False
        except Exception as e:
            logger.error(f"Error scraping Swiggy product {url}: {e}")
            self.stats['failed'] += 1
            return False
    
    def _scrape_blinkit_product(self, url: str) -> bool:
        """Scrape Blinkit product"""
        try:
            if not self.blinkit_scraper:
                logger.error("Blinkit scraper not available")
                return False
            
            # Fetch HTML content
            html_content = self.blinkit_fetcher(url)
            if not html_content:
                logger.warning(f"Failed to fetch HTML from: {url}")
                self.stats['failed'] += 1
                return False
            
            # Parse products
            products = self.blinkit_scraper(html_content)
            if products:
                self.blinkit_saver(products)
                logger.info(f"Successfully scraped {len(products)} Blinkit products")
                self.stats['successful'] += 1
                return True
            else:
                logger.warning(f"No products found on: {url}")
                self.stats['failed'] += 1
                return False
        except Exception as e:
            logger.error(f"Error scraping Blinkit product {url}: {e}")
            self.stats['failed'] += 1
            return False
    
    def scrape_all_products(self) -> Dict[str, int]:
        """
        Scrape all products from URLs file
        
        Returns:
            Dictionary with scraping statistics
        """
        logger.info(f"Starting {self.scraper_type} product scraping session")
        start_time = time.time()
        
        # Reset stats
        self.stats = {
            'total_processed': 0,
            'successful': 0,
            'failed': 0,
            'updated': 0,
            'new': 0
        }
        
        # Load URLs
        urls = self.load_urls()
        if not urls:
            logger.error("No valid URLs found to scrape")
            return self.stats
        
        logger.info(f"Starting to scrape {len(urls)} products")
        
        # Process each URL
        for i, url in enumerate(urls, 1):
            logger.info(f"Processing product {i}/{len(urls)}: {url}")
            self.scrape_single_product(url)
            self.stats['total_processed'] += 1
            
            # Add delay between requests to be respectful
            if i < len(urls):  # Don't delay after the last request
                time.sleep(2)
        
        # Calculate execution time
        execution_time = time.time() - start_time
        
        # Log final statistics
        logger.info("=" * 50)
        logger.info("SCRAPING SESSION COMPLETED")
        logger.info("=" * 50)
        logger.info(f"Total products processed: {self.stats['total_processed']}")
        logger.info(f"Successfully scraped: {self.stats['successful']}")
        logger.info(f"Failed to scrape: {self.stats['failed']}")
        logger.info(f"Execution time: {execution_time:.2f} seconds")
        logger.info(f"Average time per product: {execution_time/len(urls):.2f} seconds")
        logger.info("=" * 50)
        
        return self.stats
    
    def get_database_stats(self) -> Dict[str, Any]:
        """Get current database statistics"""
        if not DB_AVAILABLE:
            logger.warning("Database not available")
            return {}
        
        try:
            with get_db_connection() as db:
                total_products = db.get_products_count()
                all_products = db.get_all_products()
                
                # Calculate availability stats
                available_count = sum(1 for p in all_products if p.get('availability') == 'Available')
                out_of_stock_count = sum(1 for p in all_products if p.get('availability') == 'Out of Stock')
                
                return {
                    'total_products': total_products,
                    'available': available_count,
                    'out_of_stock': out_of_stock_count,
                    'last_updated': max([p.get('timestamp') for p in all_products]) if all_products else None
                }
        except Exception as e:
            logger.error(f"Error getting database stats: {e}")
            return {}
    
    def test_connection(self) -> bool:
        """Test database connection"""
        if not DB_AVAILABLE:
            logger.warning("Database not available")
            return False
        
        try:
            with get_db_connection() as db:
                return True
        except Exception as e:
            logger.error(f"Database connection test failed: {e}")
            return False


def run_scheduled_scrape():
    """Function to run scheduled scraping"""
    logger.info("Starting scheduled scraping run")
    scraper = UnifiedScraper()
    stats = scraper.scrape_all_products()
    logger.info(f"Scheduled scraping completed with stats: {stats}")


def setup_scheduler():
    """Setup the scheduler to run scraping every 30 minutes"""
    logger.info("Setting up scheduler for automatic scraping every 30 minutes")
    schedule.every(30).minutes.do(run_scheduled_scrape)
    
    # Run initial scrape
    logger.info("Running initial scrape...")
    run_scheduled_scrape()
    
    # Keep the scheduler running
    while True:
        schedule.run_pending()
        time.sleep(60)  # Check every minute


def main():
    """Main function to run the scraper"""
    logger.info("Unified Product Scraper started")
    
    # Initialize scraper
    scraper = UnifiedScraper()
    
    # Test database connection if available
    if DB_AVAILABLE and not scraper.test_connection():
        logger.error("Database connection failed. Please check your database configuration.")
        return
    
    # Get command line arguments or run interactively
    import sys
    
    if len(sys.argv) > 1:
        command = sys.argv[1].lower()
        
        if command == "scrape":
            # Run single scraping session
            logger.info("Running single scraping session")
            stats = scraper.scrape_all_products()
            print(f"Scraping completed. Stats: {stats}")
            
        elif command == "schedule":
            # Run with scheduler
            logger.info("Starting scheduled scraping")
            setup_scheduler()
            
        elif command == "stats":
            # Show database statistics
            stats = scraper.get_database_stats()
            print("Database Statistics:")
            for key, value in stats.items():
                print(f"  {key}: {value}")
                
        elif command == "test":
            # Test database connection
            if scraper.test_connection():
                print("Database connection test: PASSED")
            else:
                print("Database connection test: FAILED")
        else:
            print("Unknown command. Use: scrape, schedule, stats, or test")
    else:
        # Interactive mode
        print("Unified Product Scraper")
        print("1. Run single scraping session")
        print("2. Start scheduled scraping (every 30 minutes)")
        print("3. Show database statistics")
        print("4. Test database connection")
        print("5. Exit")
        
        while True:
            try:
                choice = input("\nEnter your choice (1-5): ").strip()
                
                if choice == "1":
                    stats = scraper.scrape_all_products()
                    print(f"Scraping completed. Stats: {stats}")
                    
                elif choice == "2":
                    print("Starting scheduled scraping (Ctrl+C to stop)...")
                    setup_scheduler()
                    
                elif choice == "3":
                    stats = scraper.get_database_stats()
                    print("Database Statistics:")
                    for key, value in stats.items():
                        print(f"  {key}: {value}")
                        
                elif choice == "4":
                    if scraper.test_connection():
                        print("Database connection test: PASSED")
                    else:
                        print("Database connection test: FAILED")
                        
                elif choice == "5":
                    print("Goodbye!")
                    break
                    
                else:
                    print("Invalid choice. Please enter 1-5.")
                    
            except KeyboardInterrupt:
                print("\nExiting...")
                break
            except Exception as e:
                print(f"Error: {e}")

>>>>>>> 2ce53a42

if __name__ == "__main__":
    main()<|MERGE_RESOLUTION|>--- conflicted
+++ resolved
@@ -1,44 +1,3 @@
-<<<<<<< HEAD
-# Scraper/scraper.py
-from blinkit_scraper import scrape_blinkit_products, save_to_json
-from utils import fetch_html
-import schedule
-import time
-
-def job():
-    """The job function that will be scheduled."""
-    print("🚀 Starting scheduled scraping job...")
-    
-    city_slug = "mumbai"
-    area_slug = "bandra-west" 
-    search_query = "milk"
-    
-    # This is the correct direct URL format
-    direct_url = f"https://blinkit.com/cn/{city_slug}/{area_slug}/pr/{search_query}"
-    
-    # STEP 1: Fetch the HTML content from the direct URL
-    html_content = fetch_html(direct_url)
-    
-    # STEP 2: Pass the HTML content (not the URL) to the parsing function
-    products = scrape_blinkit_products(html_content)
-    
-    if not products:
-        print("❌ No products were parsed from the page.")
-    else:
-        save_to_json(products)
-        
-    print("\n✅ Scraping job complete. Waiting for the next run...")
-
-def main():
-    print("🕒 Scheduler started. Running the first job now...")
-    job() 
-    schedule.every(10).minutes.do(job)
-    print("--> The next job will run in 10 minutes.")
-
-    while True:
-        schedule.run_pending()
-        time.sleep(1)
-=======
 """
 Unified Product Scraper
 Supports both Swiggy Instamart and Blinkit scraping
@@ -406,7 +365,6 @@
             except Exception as e:
                 print(f"Error: {e}")
 
->>>>>>> 2ce53a42
 
 if __name__ == "__main__":
-    main()+    main()
